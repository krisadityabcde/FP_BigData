# Big Data & Data Lakehouse Final Project
# Hospital Prediction System with ML Pipeline

**Kelompok 4**

| Nama                      | NRP        | Job Description |
| ------------------------- | ---------- | --------------- |
| Nathan Kho Pancras        | 5027231002 | Apache Spark + API Developer |
| Rafael Jonathan Arnoldus  | 5027231006 | Streamlit Developer |
| Michael Kenneth Salim     | 5027231008 | UI Developer |
| Rafael Ega Krisaditya     | 5027231025 | Kafka & MinIO Developer |
| Fico Simhanandi           | 5027231030 | DuckDB Developer | 

## 🏥 Overview
This project implements a comprehensive big data system for predicting hospital outcomes including costs, length of stay, and charges using the 2015 De-identified NY Inpatient Discharge SPARCS dataset. The system features real-time data streaming, machine learning training, and an interactive web interface.

## 🏗️ Architecture
- **Apache Kafka**: Real-time data streaming and message queuing
- **Streamlit**: Real-time monitoring dashboard
- **Apache Spark**: Large-scale ML model training and data processing
- **MinIO**: S3-compatible object storage for data lakehouse
<<<<<<< HEAD
- **DuckDB**: High-performance analytical database for OLAP queries and data exploration
=======
- **DuckDB**: 
>>>>>>> ccbed528
- **Flask API**: RESTful prediction service
- **React Frontend**: Interactive web interface

## 🚀 Quick Start

### Prerequisites
- Docker and Docker Compose installed
- uv package manager (for Streamlit monitor)

### Setup Instructions

1. **Configure Environment**
   ```bash
   cp .env.example .env
   ```

2. **System Setup**
   ```bash
   # Linux/macOS
   ./setup.sh
   
   # Windows
   ./setup.bat
   ```

3. **Start the Complete Pipeline**
   ```bash
   # Linux/macOS - Start services in proper order
   ./manage.sh start-pipeline
   
   # Windows
   ./manage.bat start-pipeline
   
   # Or start all services at once (with building)
   ./manage.sh start
   ```

## 🔧 Management Commands

### Linux/macOS (`./manage.sh`)
```bash
./manage.sh start              # Start + build all services
./manage.sh start-pipeline     # Start services in proper order
./manage.sh stop               # Stop all services
./manage.sh status             # Show service status
./manage.sh logs               # Show all logs
./manage.sh debug              # Debug service issues
./manage.sh check-data         # Verify data availability
./manage.sh train              # Manually trigger ML training
./manage.sh test-data          # Test data loading
./manage.sh api-test           # Test prediction API
./manage.sh clean              # Clean up all data
```

### Windows (`./manage.bat`)
Same commands available for Windows with `.bat` extension.

## 🎯 Services & Endpoints

### 🌐 Web Interfaces
- **Frontend Dashboard**: `What you run it with.` (Main prediction interface)
- **Kafka UI**: `http://localhost:8080` (Message queue monitoring)
- **MinIO Console**: `http://localhost:9090` (Object storage management)
- **Streamlit Monitor**: `http://localhost:8501` (Real-time data monitoring)
- **Streamlit DuckDB**: `http://localhost:8502` (Real-time data query)

### 🔌 API Endpoints
- **Prediction API**: `http://localhost:5001`
  - `GET /` - API documentation
  - `GET /health` - Health check
  - `GET /models` - List available models
  - `POST /predict/smart` - Smart prediction (minimal input)
  - `POST /predict/<model>` - Single model prediction
  - `POST /predict/all` - All models prediction

### 🗄️ Data Infrastructure
- **Kafka Broker**: `localhost:29092`
- **MinIO API**: `localhost:9000`
- **Zookeeper**: `localhost:2181`

## 🤖 Machine Learning Pipeline

### Models Trained
1. **Length of Stay Prediction**
   - Predicts hospital stay duration in days
   - Models: RandomForest, GBT
   - RMSE: ~2.5 days

2. **Total Costs Prediction**
   - Predicts hospital treatment costs
   - Models: RandomForest, GBT
   - RMSE: ~$2,700

3. **Total Charges Prediction**
   - Predicts hospital billing charges
   - Models: RandomForest, GBT
   - RMSE: ~$4,600

### Features Used
- DRG Code (Diagnosis Related Group)
- Severity of Illness Code
- Age Group
- Gender
- Race and Ethnicity
- Admission Type
- Patient Disposition
- Hospital County
- Plus 10+ additional clinical features

## 📊 Data Flow

```
Dataset (Kaggle) → Kafka Producer → Streamlit → Kafka Consumer → MinIO → Spark Trainer → ML Models → Prediction API → Frontend Dashboard
<<<<<<< HEAD
                                                                    ↓
                                                               DuckDB Analytics ← → Interactive Streamlit Dashboard
=======
>>>>>>> ccbed528
```

## 🏗️ Project Structure
```
FP_BigData/
├── docker-compose.yml              # Main orchestration
├── manage.sh / manage.bat          # Management scripts
├── setup.sh / setup.bat           # Setup scripts
├── services/
│   ├── data-producer/             # Kafka producer
│   │   ├── producer.py
│   │   ├── Dockerfile
│   │   └── requirements.txt
│   ├── data-consumer/             # Kafka to MinIO consumer
│   │   ├── consumer.py
│   │   ├── monitor.py
<<<<<<< HEAD
│   │   ├── Dockerfile
│   │   └── requirements.txt
│   ├── spark-trainer/             # ML model training
│   │   ├── spark-trainer.py
│   │   ├── test_data_loading.py
│   │   ├── monitor.py
│   │   ├── Dockerfile
│   │   └── requirements.txt
│   ├── api/                       # Prediction REST API
│   │   ├── api.py
│   │   ├── test_api.py
│   │   ├── Dockerfile
│   │   └── requirements.txt
│   ├── streamlit-monitor/         # Real-time monitoring
│   │   ├── app.py
│   │   ├── pyproject.toml
│   │   ├── requirements.txt
│   │   └── uv.lock
│   ├── duckdb-query/              # DuckDB Analytics Service
│   │   ├── main.py                # FastAPI application
│   │   ├── streamlit_app.py       # Interactive interface
│   │   ├── start_services.sh      # Service startup script
=======
>>>>>>> ccbed528
│   │   ├── Dockerfile
│   │   └── requirements.txt
│   ├── spark-trainer/             # ML model training
│   │   ├── spark-trainer.py
│   │   ├── test_data_loading.py
│   │   ├── monitor.py
│   │   ├── Dockerfile
│   │   └── requirements.txt
│   ├── api/                       # Prediction REST API
│   │   ├── api.py
│   │   ├── test_api.py
│   │   ├── Dockerfile
│   │   └── requirements.txt
│   ├── streamlit-monitor/         # Real-time monitoring
│   │   ├── app.py
│   │   ├── pyproject.toml
│   │   ├── requirements.txt
<<<<<<< HEAD
│   │   └── README.md              # Service documentation
│   └── frontend/                  # Web interface
│       └── index.html
├── data/                          # Local data storage
└── README.md                      # This file
=======
│   │   └── uv.lock
│   └── frontend/                  # Web interface
│       └── index.html
└── data/                          # Local data storage
>>>>>>> ccbed528
```

## 🎮 Usage Examples

### Smart Prediction (Recommended)
```bash
curl -X POST http://localhost:5001/predict/smart \
  -H "Content-Type: application/json" \
  -d '{"drg_code": 103, "severity_code": 3}'
```

### Frontend Usage
1. Serve frontend
2. Enter DRG Code (required) and optional fields
3. Click "Generate Predictions"
4. View results from all trained models

### Manual Model Training
```bash
./manage.sh train
# Monitor with: docker-compose logs -f spark-trainer
```

## 📈 Monitoring & Debugging

### Real-time Monitoring
- **Streamlit Dashboard**: Live data visualization and metrics
- **Kafka UI**: Message flow and topic monitoring
- **MinIO Console**: Data storage and file management
<<<<<<< HEAD
- **DuckDB Analytics Dashboard**: `http://localhost:8502` - Interactive query performance and data exploration
=======
>>>>>>> ccbed528

### System Health
```bash
./manage.sh status          # Service status and resource usage
./manage.sh debug           # Comprehensive debugging info
./manage.sh check-data      # Verify data pipeline
```

### Logs
```bash
docker-compose logs -f [service-name]
# Examples:
docker-compose logs -f spark-trainer
docker-compose logs -f api
docker-compose logs -f data-consumer
<<<<<<< HEAD
docker-compose logs -f duckdb-analytics  
=======
>>>>>>> ccbed528
```

## 🔬 Technical Details

### ML Training Process
1. **Data Ingestion**: Real-time streaming via Kafka
2. **Data Storage**: Organized in MinIO with metadata
3. **Feature Engineering**: Automated preprocessing pipeline
4. **Model Training**: Multiple algorithms with cross-validation
5. **Model Evaluation**: RMSE-based performance metrics
6. **Model Deployment**: Automatic model serving via API

## 📋 Dataset Information
- **Source**: 2015 De-identified NY Inpatient Discharge SPARCS
- **URL**: https://www.kaggle.com/datasets/jonasalmeida/2015-deidentified-ny-inpatient-discharge-sparcs
- **Records**: 2.3M+ hospital discharge records
- **Features**: 34+ clinical and administrative features
- **Size**: ~900MB CSV file<|MERGE_RESOLUTION|>--- conflicted
+++ resolved
@@ -19,11 +19,8 @@
 - **Streamlit**: Real-time monitoring dashboard
 - **Apache Spark**: Large-scale ML model training and data processing
 - **MinIO**: S3-compatible object storage for data lakehouse
-<<<<<<< HEAD
 - **DuckDB**: High-performance analytical database for OLAP queries and data exploration
-=======
 - **DuckDB**: 
->>>>>>> ccbed528
 - **Flask API**: RESTful prediction service
 - **React Frontend**: Interactive web interface
 
@@ -137,11 +134,8 @@
 
 ```
 Dataset (Kaggle) → Kafka Producer → Streamlit → Kafka Consumer → MinIO → Spark Trainer → ML Models → Prediction API → Frontend Dashboard
-<<<<<<< HEAD
                                                                     ↓
                                                                DuckDB Analytics ← → Interactive Streamlit Dashboard
-=======
->>>>>>> ccbed528
 ```
 
 ## 🏗️ Project Structure
@@ -158,7 +152,6 @@
 │   ├── data-consumer/             # Kafka to MinIO consumer
 │   │   ├── consumer.py
 │   │   ├── monitor.py
-<<<<<<< HEAD
 │   │   ├── Dockerfile
 │   │   └── requirements.txt
 │   ├── spark-trainer/             # ML model training
@@ -181,8 +174,6 @@
 │   │   ├── main.py                # FastAPI application
 │   │   ├── streamlit_app.py       # Interactive interface
 │   │   ├── start_services.sh      # Service startup script
-=======
->>>>>>> ccbed528
 │   │   ├── Dockerfile
 │   │   └── requirements.txt
 │   ├── spark-trainer/             # ML model training
@@ -200,18 +191,15 @@
 │   │   ├── app.py
 │   │   ├── pyproject.toml
 │   │   ├── requirements.txt
-<<<<<<< HEAD
 │   │   └── README.md              # Service documentation
 │   └── frontend/                  # Web interface
 │       └── index.html
 ├── data/                          # Local data storage
 └── README.md                      # This file
-=======
 │   │   └── uv.lock
 │   └── frontend/                  # Web interface
 │       └── index.html
 └── data/                          # Local data storage
->>>>>>> ccbed528
 ```
 
 ## 🎮 Usage Examples
@@ -241,10 +229,7 @@
 - **Streamlit Dashboard**: Live data visualization and metrics
 - **Kafka UI**: Message flow and topic monitoring
 - **MinIO Console**: Data storage and file management
-<<<<<<< HEAD
 - **DuckDB Analytics Dashboard**: `http://localhost:8502` - Interactive query performance and data exploration
-=======
->>>>>>> ccbed528
 
 ### System Health
 ```bash
@@ -260,10 +245,7 @@
 docker-compose logs -f spark-trainer
 docker-compose logs -f api
 docker-compose logs -f data-consumer
-<<<<<<< HEAD
 docker-compose logs -f duckdb-analytics  
-=======
->>>>>>> ccbed528
 ```
 
 ## 🔬 Technical Details
